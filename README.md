--- conflicted
+++ resolved
@@ -237,17 +237,6 @@
 const element = <div foo="bar" />;
 ```
 
-<<<<<<< HEAD
-#### ignoreProperty
-
-The `ignoreProperty` option specifies exceptions not to check for object properties that match one of ignored properties.
-
-Examples of correct code for the `{ "ignoreProperty": ["foo"] }` option:
-
-```jsx
-/*eslint i18next/no-literal-string: ["error", { "ignoreProperty": ["foo"] }]*/
-const a = { foo: 'bar' };
-=======
 #### ignoreElement
 
 The `ignoreElement` option specifies exceptions not to check for JSX elements that match one of ignored elements. This includes strings within children of these elements.
@@ -262,5 +251,15 @@
     <bar>b</bar>
   </foo>
 );
->>>>>>> 56b8b08c
+```
+
+#### ignoreProperty
+
+The `ignoreProperty` option specifies exceptions not to check for object properties that match one of ignored properties.
+
+Examples of correct code for the `{ "ignoreProperty": ["foo"] }` option:
+
+```jsx
+/*eslint i18next/no-literal-string: ["error", { "ignoreProperty": ["foo"] }]*/
+const a = { foo: 'bar' };
 ```