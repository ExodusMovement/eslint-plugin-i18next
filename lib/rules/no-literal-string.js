--- conflicted
+++ resolved
@@ -61,64 +61,11 @@
       category: 'Best Practices',
       recommended: true,
     },
-<<<<<<< HEAD
     schema: [require('../options/schema.json')],
-=======
-    schema: [
-      {
-        type: 'object',
-        properties: {
-          ignore: {
-            type: 'array',
-            // string or regexp
-          },
-          ignoreAttribute: {
-            type: 'array',
-            items: {
-              type: 'string',
-            },
-          },
-          ignoreCallee: {
-            type: 'array',
-            // string or regexp
-          },
-          ignoreProperty: {
-            type: 'array',
-            items: {
-              type: 'string',
-            },
-          },
-          ignoreComponent: {
-            type: 'array',
-            items: {
-              type: 'string',
-            },
-          },
-          markupOnly: {
-            type: 'boolean',
-          },
-          message: {
-            type: 'string',
-          },
-          onlyAttribute: {
-            type: 'array',
-            items: {
-              type: 'string',
-            },
-          },
-          validateTemplate: {
-            type: 'boolean',
-          },
-        },
-        additionalProperties: false,
-      },
-    ],
->>>>>>> 3d2be6ed
   },
 
   create(context) {
     // variables should be defined here
-<<<<<<< HEAD
     const { parserServices } = context;
     const options = _.defaults(
       {},
@@ -128,28 +75,6 @@
 
     const { mode, validateTemplate, message } = options;
     const onlyValidateJSX = ['jsx-only', 'jsx-text-only'].includes(mode);
-=======
-    const {
-      parserServices,
-      options: [
-        {
-          onlyAttribute = [],
-          markupOnly: _markupOnly,
-          validateTemplate,
-          ignoreComponent = [],
-          ignoreAttribute = [],
-          ignoreProperty = [],
-          ignoreCallee = [],
-          ignore = [],
-          message = 'disallow literal string',
-        } = {},
-      ],
-    } = context;
-    const whitelists = [
-      /^[0-9!-/:-@[-`{-~]+$/, // ignore not-word string
-      ...ignore,
-    ].map(item => new RegExp(item));
->>>>>>> 3d2be6ed
 
     //----------------------------------------------------------------------
     // Helpers
@@ -184,7 +109,6 @@
       });
     }
 
-<<<<<<< HEAD
     function validateBeforeReport(node) {
       if (isValidScope()) return;
       if (isValidLiteral(options, node)) return;
@@ -195,20 +119,6 @@
       ) {
         return;
       }
-=======
-    function validateLiteralNode(node) {
-      // make sure node is string literal
-      if (!isString(node)) return;
-      if (isValidLiteral(node.value)) {
-        return;
-      }
-
-      context.report({ node, message });
-    }
-
-    // onlyAttribute would turn on markOnly
-    const markupOnly = _markupOnly || !!onlyAttribute.length;
->>>>>>> 3d2be6ed
 
       report(node);
     }
