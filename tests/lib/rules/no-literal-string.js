/**
 * @fileoverview disallow literal string
 * @author edvardchen
 */
'use strict';

//------------------------------------------------------------------------------
// Requirements
//------------------------------------------------------------------------------

const fs = require('fs');
var rule = require('../../../lib/rules/no-literal-string'),
  RuleTester = require('eslint').RuleTester,
  path = require('path');

//------------------------------------------------------------------------------
// Tests
//------------------------------------------------------------------------------
// const message = 'disallow literal string';
const errors = 1;

var ruleTester = new RuleTester({
  parser: require.resolve('babel-eslint'),
  parserOptions: { sourceType: 'module', ecmaFeatures: { jsx: true } },
});
<<<<<<< HEAD

function testFile(file) {
  return {
    code: fs.readFileSync(`${__dirname}/fixtures/${file}`, {
      encoding: 'utf8',
    }),
    options: [{ mode: 'all' }],
  };
}

ruleTester.run('no-literal-string', rule, {
=======
const usual = {
>>>>>>> 3d2be6ed
  valid: [
    testFile('valid.jsx'),
    { code: 'const a = "absfoo";<DIV abc="bcd" />' },
    {
      code: 'const a = "absfoo";',
      options: [{ mode: 'all', words: { exclude: ['.*foo.*'] } }],
    },
    {
      code: 'const a = "fooabc";',
      options: [{ mode: 'all', words: { exclude: ['^foo.*'] } }],
    },
    {
      code: 'new Error("hello")',
      options: [
        {
          ignoreCallee: ['Error'],
        },
      ],
    },
    {
      code: 'foo.bar("taa");',
      options: [{ mode: 'all', callees: { exclude: ['foo.+'] } }],
    },
<<<<<<< HEAD
    {
      code: 'var a = {foo: "foo"};',
      options: [{ mode: 'all', 'object-properties': { exclude: ['foo'] } }],
    },
    // JSX
    {
      code: '<DIV foo="bar" />',
      options: [{ mode: 'all', 'jsx-attributes': { exclude: ['foo'] } }],
    },
    {
      code: '<Icon>arrow</Icon>',
      options: [
        {
          'jsx-components': { exclude: ['Icon'] },
        },
      ],
    },
    {
      ...testFile('valid-jsx-text-only.jsx'),
      options: [{ mode: 'jsx-text-only' }],
    },
=======
    { code: 'const a = "FOO";' },
    { code: 'const a = `FOO`;' },
    { code: 'var A_B = `world`;' },
    { code: 'var A_B = "world";' },
    { code: 'var A_B = ["world"];' },
    { code: 'var a = {["A_B"]: "hello world"};' },
    { code: 'var a = {[A_B]: "hello world"};' },
    { code: 'var a = {A_B: "hello world"};' },
    { code: 'var a = {"foo": 123 };' },
    { code: 'var a = {foo: "FOO"};' },
    { code: 'var a = {foo: "foo"};', options: [{ ignoreProperty: ['foo'] }] },
    { code: 'class Form extends Component { displayName = "FormContainer" };' },
    { code: 'a + "b"', options: [{ markupOnly: true }] },
    // when onlyAttribute was configured, the markOnly would be treated as true
    { code: 'const a = "foo";', options: [{ onlyAttribute: ['bar'] }] },
>>>>>>> 3d2be6ed
    {
      code: '<DIV foo="bar1" />',
      options: [
        {
          mode: 'all',
          'jsx-attributes': { exclude: ['foo'] },
        },
      ],
    },
    {
      code: '<DIV foo="bar2" />',
      options: [{ mode: 'all', 'jsx-attributes': { include: ['bar'] } }],
    },
    {
      code: `import(\`hello\`);
                var a = \`12345\`
                var a = \`\`
          `,
      options: [
        {
          mode: 'all',
          validateTemplate: true,
        },
      ],
    },
  ],

  invalid: [
    { ...testFile('invalid.jsx'), errors: 13 },
    {
      code: 'var a = `hello ${abc} world`',
      options: [
        {
          validateTemplate: true,
          mode: 'all',
        },
      ],
      errors,
    },
    {
      code: 'var a = `hello world`',
      options: [
        {
          mode: 'all',
          validateTemplate: true,
        },
      ],
      errors,
    },
    {
      code: 'const a = "afoo";',
      options: [
        {
          mode: 'all',
          words: { exclude: ['^foo'] },
        },
      ],
      errors,
    },
<<<<<<< HEAD
    // JSX
=======
    {
      code: 'export const a = "hello_string";',
      options: [{ message: 'Some error message' }],
      errors: [{ message: 'Some error message' }],
    },
  ],
};

const jsx = {
  valid: [
    { code: '<div className="primary"></div>' },
    { code: '<div className={a ? "active": "inactive"}></div>' },
    { code: '<div>{i18next.t("foo")}</div>' },
    { code: '<svg viewBox="0 0 20 40"></svg>' },
    { code: '<line x1="0" y1="0" x2="10" y2="20" />' },
    { code: '<path d="M10 10" />' },
    {
      code:
        '<circle width="16px" height="16px" cx="10" cy="10" r="2" fill="red" />',
    },
    {
      code:
        '<a href="https://google.com" target="_blank" rel="noreferrer noopener"></a>',
    },
    {
      code: '<div id="some-id" tabIndex="0" aria-labelledby="label-id"></div>',
    },
    { code: '<div role="button"></div>' },
    { code: '<img src="./image.png" />' },
    { code: '<A style="bar" />' },
    { code: '<button type="button" for="form-id" />' },
    { code: '<DIV foo="bar" />', options: [{ ignoreAttribute: ['foo'] }] },
    { code: '<Trans>foo</Trans>' },
    { code: '<Trans><span>bar</span></Trans>' },
    { code: '<Trans>foo</Trans>', options: [{ ignoreComponent: ['Icon'] }] },
    { code: '<Icon>arrow</Icon>', options: [{ ignoreComponent: ['Icon'] }] },
    { code: '<div>{import("abc")}</div>', options: [{ markupOnly: true }] },
    {
      code: '<div>{[].map(item=>"abc")}</div>',
      options: [{ markupOnly: true }],
    },
    { code: '<div>{"hello" + "world"}</div>', options: [{ markupOnly: true }] },
    { code: '<DIV foo="FOO" />', options: [{ markupOnly: true }] },
    {
      code: '<DIV foo="bar" />',
      options: [{ markupOnly: true, ignoreAttribute: ['foo'] }],
    },
    { code: '<DIV foo="bar" />', options: [{ onlyAttribute: ['bar'] }] },
  ],
  invalid: [
    { code: '<div>foo</div>', errors },
    { code: '<div>foo</div>', options: [{ markupOnly: true }], errors },
    { code: '<>foo999</>', options: [{ markupOnly: true }], errors },
    { code: '<div>FOO</div>', errors },
>>>>>>> 3d2be6ed
    {
      ...testFile('invalid-jsx-only.jsx'),
      options: [{ mode: 'jsx-only' }],
      errors: 5,
    },
<<<<<<< HEAD
=======
    { code: '<div>フー</div>', errors },
    { code: '<DIV foo="bar" />', errors },
    { code: '<DIV foo="bar" />', options: [{ markupOnly: true }], errors },
    { code: '<DIV foo={"bar"} />', options: [{ markupOnly: true }], errors },
    { code: '<img src="./image.png" alt="some-image" />', errors },
    { code: '<button aria-label="Close" type="button" />', errors },
    {
      code: '<div>{"hello world"}</div>',
      options: [{ markupOnly: true, message: 'Some error message' }],
      errors: [{ message: 'Some error message' }],
    },
>>>>>>> 3d2be6ed
  ],
};
ruleTester.run('no-literal-string', rule, usual);
ruleTester.run('no-literal-string', rule, jsx);

//
// ─── VUE ────────────────────────────────────────────────────────────────────────
//

const vueTester = new RuleTester({
  parser: require.resolve('vue-eslint-parser'),
  parserOptions: {
    sourceType: 'module',
  },
});

vueTester.run('no-literal-string', rule, {
  valid: [{ code: '<template>{{ i18next.t("abc") }}</template>' }],
  invalid: [
    {
      code: '<template>{{ a("abc") }}</template>',
      options: [{ mode: 'all' }],
      errors,
    },
    {
      code: '<template>abc</template>',
      errors,
    },
    {
      code: '<template>{{"hello"}}</template>',
      options: [{ mode: 'all' }],
      errors,
    },
  ],
});
// ────────────────────────────────────────────────────────────────────────────────

//
// ─── TYPESCRIPT ─────────────────────────────────────────────────────────────────
//

const tsTester = new RuleTester({
  parser: require.resolve('@typescript-eslint/parser'),
  parserOptions: {
    sourceType: 'module',
    project: path.resolve(__dirname, 'tsconfig.json'),
  },
});

tsTester.run('no-literal-string', rule, usual);
tsTester.run(
  'no-literal-string',
  rule,
  Object.entries(jsx).reduce(
    (prev, [key, value]) => ({
      ...prev,
      [key]: value.map(item => ({
        ...item,
        filename: 'a.jsx',
      })),
    }),
    {}
  )
);

tsTester.run('no-literal-string', rule, {
  valid: [
    {
      code: `declare module 'country-emoji' {}`,
    },
    { code: '<div className="hello"></div>', filename: 'a.tsx' },
    { code: "var a: Element['nodeName']" },
    { code: "var a: Omit<T, 'af'>" },
    { code: "function Button({ t= 'name'  }: {t: string}){} " },
    { code: "enum T  {howard=1, 'a b'=2} ; var a = T['howard']" },
    { code: "function Button({ t= 'name'  }: {t: 'name'}){} " },
    { code: "type T ={t?:'name'|'abc'};function Button({t='name'}:T){}" },
  ],
  invalid: [
    {
      code: '<>foo123</>',
      filename: 'a.tsx',
      errors,
    },
    {
      code: '<>foo999</>',
      filename: 'a.tsx',
      options: [{ markupOnly: true, message: 'Some error message' }],
      errors: [{ message: 'Some error message' }],
    },
    {
      code: `<button className={styles.btn}>loading</button>`,
      filename: 'a.tsx',
      errors,
    },
    {
      code: "var a: {type: string} = {type: 'bb'}",
      options: [{ mode: 'all' }],
      errors,
    },
  ],
});
// ────────────────────────────────────────────────────────────────────────────────<|MERGE_RESOLUTION|>--- conflicted
+++ resolved
@@ -23,7 +23,6 @@
   parser: require.resolve('babel-eslint'),
   parserOptions: { sourceType: 'module', ecmaFeatures: { jsx: true } },
 });
-<<<<<<< HEAD
 
 function testFile(file) {
   return {
@@ -34,10 +33,7 @@
   };
 }
 
-ruleTester.run('no-literal-string', rule, {
-=======
 const usual = {
->>>>>>> 3d2be6ed
   valid: [
     testFile('valid.jsx'),
     { code: 'const a = "absfoo";<DIV abc="bcd" />' },
@@ -61,7 +57,6 @@
       code: 'foo.bar("taa");',
       options: [{ mode: 'all', callees: { exclude: ['foo.+'] } }],
     },
-<<<<<<< HEAD
     {
       code: 'var a = {foo: "foo"};',
       options: [{ mode: 'all', 'object-properties': { exclude: ['foo'] } }],
@@ -83,23 +78,6 @@
       ...testFile('valid-jsx-text-only.jsx'),
       options: [{ mode: 'jsx-text-only' }],
     },
-=======
-    { code: 'const a = "FOO";' },
-    { code: 'const a = `FOO`;' },
-    { code: 'var A_B = `world`;' },
-    { code: 'var A_B = "world";' },
-    { code: 'var A_B = ["world"];' },
-    { code: 'var a = {["A_B"]: "hello world"};' },
-    { code: 'var a = {[A_B]: "hello world"};' },
-    { code: 'var a = {A_B: "hello world"};' },
-    { code: 'var a = {"foo": 123 };' },
-    { code: 'var a = {foo: "FOO"};' },
-    { code: 'var a = {foo: "foo"};', options: [{ ignoreProperty: ['foo'] }] },
-    { code: 'class Form extends Component { displayName = "FormContainer" };' },
-    { code: 'a + "b"', options: [{ markupOnly: true }] },
-    // when onlyAttribute was configured, the markOnly would be treated as true
-    { code: 'const a = "foo";', options: [{ onlyAttribute: ['bar'] }] },
->>>>>>> 3d2be6ed
     {
       code: '<DIV foo="bar1" />',
       options: [
@@ -159,9 +137,6 @@
       ],
       errors,
     },
-<<<<<<< HEAD
-    // JSX
-=======
     {
       code: 'export const a = "hello_string";',
       options: [{ message: 'Some error message' }],
@@ -212,30 +187,16 @@
     { code: '<DIV foo="bar" />', options: [{ onlyAttribute: ['bar'] }] },
   ],
   invalid: [
-    { code: '<div>foo</div>', errors },
-    { code: '<div>foo</div>', options: [{ markupOnly: true }], errors },
-    { code: '<>foo999</>', options: [{ markupOnly: true }], errors },
-    { code: '<div>FOO</div>', errors },
->>>>>>> 3d2be6ed
     {
       ...testFile('invalid-jsx-only.jsx'),
       options: [{ mode: 'jsx-only' }],
       errors: 5,
     },
-<<<<<<< HEAD
-=======
-    { code: '<div>フー</div>', errors },
-    { code: '<DIV foo="bar" />', errors },
-    { code: '<DIV foo="bar" />', options: [{ markupOnly: true }], errors },
-    { code: '<DIV foo={"bar"} />', options: [{ markupOnly: true }], errors },
-    { code: '<img src="./image.png" alt="some-image" />', errors },
-    { code: '<button aria-label="Close" type="button" />', errors },
     {
       code: '<div>{"hello world"}</div>',
       options: [{ markupOnly: true, message: 'Some error message' }],
       errors: [{ message: 'Some error message' }],
     },
->>>>>>> 3d2be6ed
   ],
 };
 ruleTester.run('no-literal-string', rule, usual);
